--- conflicted
+++ resolved
@@ -84,14 +84,10 @@
         wait_interval=300, timeout=FLAGS.eval_timeout)
   else:
     if FLAGS.use_tpu:
-<<<<<<< HEAD
-      resolver = tf.distribute.cluster_resolver.TPUClusterResolver()
-=======
       # TPU is automatically inferred if tpu_name is None and
       # we are running under cloud ai-platform.
       resolver = tf.distribute.cluster_resolver.TPUClusterResolver(
           FLAGS.tpu_name)
->>>>>>> 7fcd7cba
       tf.config.experimental_connect_to_cluster(resolver)
       tf.tpu.experimental.initialize_tpu_system(resolver)
       strategy = tf.distribute.experimental.TPUStrategy(resolver)
